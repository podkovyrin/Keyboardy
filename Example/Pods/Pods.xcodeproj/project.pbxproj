// !$*UTF8*$!
{
	archiveVersion = 1;
	classes = {
	};
	objectVersion = 46;
	objects = {

/* Begin PBXBuildFile section */
		0DD3F200EAC03498F8E0CEFC4237215D /* Foundation.framework in Frameworks */ = {isa = PBXBuildFile; fileRef = D88AAE1F92055A60CC2FC970D7D34634 /* Foundation.framework */; };
		269081FB8842E21BCEF8FE9E691AF988 /* Keyboardy-umbrella.h in Headers */ = {isa = PBXBuildFile; fileRef = C44BC25BF244661BE4AF7277BFF606A5 /* Keyboardy-umbrella.h */; settings = {ATTRIBUTES = (Public, ); }; };
		3B4DC75F0B6C64FC1980E37708420272 /* Pods-Keyboardy_Example-dummy.m in Sources */ = {isa = PBXBuildFile; fileRef = 82B6252AAB1678F15E4D5977C6135E77 /* Pods-Keyboardy_Example-dummy.m */; };
		57CE1AC3C7164EA9CAC6FBF4DC470E04 /* Foundation.framework in Frameworks */ = {isa = PBXBuildFile; fileRef = D88AAE1F92055A60CC2FC970D7D34634 /* Foundation.framework */; };
		710AE4F0CDFF0FD4D06A8D6F45A3E09F /* Keyboardy.swift in Sources */ = {isa = PBXBuildFile; fileRef = 64F65A4EEBF195F4E5E0DA3BF38A4E89 /* Keyboardy.swift */; };
		91A8BA13C290FF2EBEDDC741423CD60B /* Pods-Keyboardy_Tests-dummy.m in Sources */ = {isa = PBXBuildFile; fileRef = D744B66EEA55B20DEA468AA2C202C928 /* Pods-Keyboardy_Tests-dummy.m */; };
		AC95033910FAF81D50D24E5EA09A7CB1 /* Foundation.framework in Frameworks */ = {isa = PBXBuildFile; fileRef = D88AAE1F92055A60CC2FC970D7D34634 /* Foundation.framework */; };
		B53C9D6A73E7A9EAA1F9D1F543282870 /* Keyboardy-dummy.m in Sources */ = {isa = PBXBuildFile; fileRef = E94F7A15FF998F8FC182A2C15D5851FD /* Keyboardy-dummy.m */; };
		BB9C3DBDFEFE5AD7AD525031304A5A84 /* UIKit.framework in Frameworks */ = {isa = PBXBuildFile; fileRef = B63C6A64CF66340668996F78DA6BB482 /* UIKit.framework */; };
		C59FB02406C62A2F2CFB91DCAF4AC5C4 /* Pods-Keyboardy_Example-umbrella.h in Headers */ = {isa = PBXBuildFile; fileRef = 53CF5D94C6CBBA3B71965AFC68F40015 /* Pods-Keyboardy_Example-umbrella.h */; settings = {ATTRIBUTES = (Public, ); }; };
		C73C04C5D55978DD8DC23FC915BC5A4A /* Pods-Keyboardy_Tests-umbrella.h in Headers */ = {isa = PBXBuildFile; fileRef = EB1863DC49CD382F1E1FF61C0D482821 /* Pods-Keyboardy_Tests-umbrella.h */; settings = {ATTRIBUTES = (Public, ); }; };
/* End PBXBuildFile section */

/* Begin PBXContainerItemProxy section */
		2433D0D2FCE37048EF317857DB758C0F /* PBXContainerItemProxy */ = {
			isa = PBXContainerItemProxy;
			containerPortal = D41D8CD98F00B204E9800998ECF8427E /* Project object */;
			proxyType = 1;
			remoteGlobalIDString = 2418BD8C79AC3C53434227FB99E99D40;
			remoteInfo = Keyboardy;
		};
		906A6971BA2F3A09EE51E4D69AA0E7E2 /* PBXContainerItemProxy */ = {
			isa = PBXContainerItemProxy;
			containerPortal = D41D8CD98F00B204E9800998ECF8427E /* Project object */;
			proxyType = 1;
			remoteGlobalIDString = 2418BD8C79AC3C53434227FB99E99D40;
			remoteInfo = Keyboardy;
		};
/* End PBXContainerItemProxy section */

/* Begin PBXFileReference section */
		00A5208894FF08F364FA38CCE647F341 /* Pods-Keyboardy_Tests-acknowledgements.plist */ = {isa = PBXFileReference; includeInIndex = 1; lastKnownFileType = text.plist.xml; path = "Pods-Keyboardy_Tests-acknowledgements.plist"; sourceTree = "<group>"; };
		03EEDC10D968F94DA2400AA6E7D7B682 /* Info.plist */ = {isa = PBXFileReference; includeInIndex = 1; lastKnownFileType = text.plist.xml; path = Info.plist; sourceTree = "<group>"; };
		050912552C1A54B0B64E8B33A5423BC1 /* Info.plist */ = {isa = PBXFileReference; includeInIndex = 1; lastKnownFileType = text.plist.xml; path = Info.plist; sourceTree = "<group>"; };
		0E970A9C3878BFBF77FFD815E019DD57 /* Keyboardy.framework */ = {isa = PBXFileReference; explicitFileType = wrapper.framework; includeInIndex = 0; name = Keyboardy.framework; path = Keyboardy.framework; sourceTree = BUILT_PRODUCTS_DIR; };
		11DD7A57A5B0A02FF2038491EE1F97B9 /* LICENSE */ = {isa = PBXFileReference; includeInIndex = 1; path = LICENSE; sourceTree = "<group>"; };
		20696202E830DB43E1F8154B6C85915B /* Keyboardy.modulemap */ = {isa = PBXFileReference; includeInIndex = 1; lastKnownFileType = sourcecode.module; path = Keyboardy.modulemap; sourceTree = "<group>"; };
		22E50E6843315D21F0A4DDC597E7B759 /* Pods-Keyboardy_Example.release.xcconfig */ = {isa = PBXFileReference; includeInIndex = 1; lastKnownFileType = text.xcconfig; path = "Pods-Keyboardy_Example.release.xcconfig"; sourceTree = "<group>"; };
		3D09CA0995729447F5E603DB095AE619 /* Pods-Keyboardy_Example-resources.sh */ = {isa = PBXFileReference; includeInIndex = 1; lastKnownFileType = text.script.sh; path = "Pods-Keyboardy_Example-resources.sh"; sourceTree = "<group>"; };
		3EBBB9C2F786EE8F04174FE2829C35CF /* Pods-Keyboardy_Tests.release.xcconfig */ = {isa = PBXFileReference; includeInIndex = 1; lastKnownFileType = text.xcconfig; path = "Pods-Keyboardy_Tests.release.xcconfig"; sourceTree = "<group>"; };
		53CF5D94C6CBBA3B71965AFC68F40015 /* Pods-Keyboardy_Example-umbrella.h */ = {isa = PBXFileReference; includeInIndex = 1; lastKnownFileType = sourcecode.c.h; path = "Pods-Keyboardy_Example-umbrella.h"; sourceTree = "<group>"; };
		56CC0D54F0AD1FBF9917D765E4398B5D /* Info.plist */ = {isa = PBXFileReference; includeInIndex = 1; lastKnownFileType = text.plist.xml; path = Info.plist; sourceTree = "<group>"; };
		5982DD5661FFDF3932CF4A3B541F3369 /* Pods-Keyboardy_Tests.modulemap */ = {isa = PBXFileReference; includeInIndex = 1; lastKnownFileType = sourcecode.module; path = "Pods-Keyboardy_Tests.modulemap"; sourceTree = "<group>"; };
		59B35D06B1BE5985B6FD59C3420629CD /* Keyboardy.podspec */ = {isa = PBXFileReference; explicitFileType = text.script.ruby; includeInIndex = 1; lastKnownFileType = text; path = Keyboardy.podspec; sourceTree = "<group>"; xcLanguageSpecificationIdentifier = xcode.lang.ruby; };
		63860CF6ED2475678D2DC6C43F1C6FDD /* Pods_Keyboardy_Tests.framework */ = {isa = PBXFileReference; explicitFileType = wrapper.framework; includeInIndex = 0; name = Pods_Keyboardy_Tests.framework; path = "Pods-Keyboardy_Tests.framework"; sourceTree = BUILT_PRODUCTS_DIR; };
		64F65A4EEBF195F4E5E0DA3BF38A4E89 /* Keyboardy.swift */ = {isa = PBXFileReference; includeInIndex = 1; lastKnownFileType = sourcecode.swift; name = Keyboardy.swift; path = Pod/Keyboardy.swift; sourceTree = "<group>"; };
		7725039166747460DCBA5462FACEC336 /* README.md */ = {isa = PBXFileReference; includeInIndex = 1; path = README.md; sourceTree = "<group>"; };
		77A6CE53BDB6AA91004979E67DE8C7D4 /* Keyboardy.xcconfig */ = {isa = PBXFileReference; includeInIndex = 1; lastKnownFileType = text.xcconfig; path = Keyboardy.xcconfig; sourceTree = "<group>"; };
		7ACAB3A68334619A1FCABE19A8654942 /* Pods-Keyboardy_Example-frameworks.sh */ = {isa = PBXFileReference; includeInIndex = 1; lastKnownFileType = text.script.sh; path = "Pods-Keyboardy_Example-frameworks.sh"; sourceTree = "<group>"; };
		7EAB0C123C3812ED109E427CDF38B636 /* Pods-Keyboardy_Tests-acknowledgements.markdown */ = {isa = PBXFileReference; includeInIndex = 1; lastKnownFileType = text; path = "Pods-Keyboardy_Tests-acknowledgements.markdown"; sourceTree = "<group>"; };
		82B6252AAB1678F15E4D5977C6135E77 /* Pods-Keyboardy_Example-dummy.m */ = {isa = PBXFileReference; includeInIndex = 1; lastKnownFileType = sourcecode.c.objc; path = "Pods-Keyboardy_Example-dummy.m"; sourceTree = "<group>"; };
		84CD9BA04334D022269C842A37A94F3F /* Pods-Keyboardy_Example-acknowledgements.markdown */ = {isa = PBXFileReference; includeInIndex = 1; lastKnownFileType = text; path = "Pods-Keyboardy_Example-acknowledgements.markdown"; sourceTree = "<group>"; };
		8D1531F685CA87AE1D6C742647F4A62B /* Pods-Keyboardy_Example-acknowledgements.plist */ = {isa = PBXFileReference; includeInIndex = 1; lastKnownFileType = text.plist.xml; path = "Pods-Keyboardy_Example-acknowledgements.plist"; sourceTree = "<group>"; };
		93A4A3777CF96A4AAC1D13BA6DCCEA73 /* Podfile */ = {isa = PBXFileReference; explicitFileType = text.script.ruby; includeInIndex = 1; lastKnownFileType = text; name = Podfile; path = ../Podfile; sourceTree = SOURCE_ROOT; xcLanguageSpecificationIdentifier = xcode.lang.ruby; };
		9462B3211655539CC66B1E4B68D8B9A8 /* Pods-Keyboardy_Example.modulemap */ = {isa = PBXFileReference; includeInIndex = 1; lastKnownFileType = sourcecode.module; path = "Pods-Keyboardy_Example.modulemap"; sourceTree = "<group>"; };
		95A781E82335991DF322CE224448E387 /* Pods-Keyboardy_Tests-frameworks.sh */ = {isa = PBXFileReference; includeInIndex = 1; lastKnownFileType = text.script.sh; path = "Pods-Keyboardy_Tests-frameworks.sh"; sourceTree = "<group>"; };
		9B605AC6A2D3F8C2F00798B01C17A2BD /* Keyboardy-prefix.pch */ = {isa = PBXFileReference; includeInIndex = 1; lastKnownFileType = sourcecode.c.h; path = "Keyboardy-prefix.pch"; sourceTree = "<group>"; };
		9E2398344C10F8EF274AE21C97EF3C83 /* Pods-Keyboardy_Example.debug.xcconfig */ = {isa = PBXFileReference; includeInIndex = 1; lastKnownFileType = text.xcconfig; path = "Pods-Keyboardy_Example.debug.xcconfig"; sourceTree = "<group>"; };
		B63C6A64CF66340668996F78DA6BB482 /* UIKit.framework */ = {isa = PBXFileReference; lastKnownFileType = wrapper.framework; name = UIKit.framework; path = Platforms/iPhoneOS.platform/Developer/SDKs/iPhoneOS10.3.sdk/System/Library/Frameworks/UIKit.framework; sourceTree = DEVELOPER_DIR; };
		C44BC25BF244661BE4AF7277BFF606A5 /* Keyboardy-umbrella.h */ = {isa = PBXFileReference; includeInIndex = 1; lastKnownFileType = sourcecode.c.h; path = "Keyboardy-umbrella.h"; sourceTree = "<group>"; };
		CE3FFC4BA4BDCFB526CAD338C0B4214F /* Pods-Keyboardy_Tests-resources.sh */ = {isa = PBXFileReference; includeInIndex = 1; lastKnownFileType = text.script.sh; path = "Pods-Keyboardy_Tests-resources.sh"; sourceTree = "<group>"; };
		CF60E70097E1600757441716BAA36A30 /* Pods-Keyboardy_Tests.debug.xcconfig */ = {isa = PBXFileReference; includeInIndex = 1; lastKnownFileType = text.xcconfig; path = "Pods-Keyboardy_Tests.debug.xcconfig"; sourceTree = "<group>"; };
		D744B66EEA55B20DEA468AA2C202C928 /* Pods-Keyboardy_Tests-dummy.m */ = {isa = PBXFileReference; includeInIndex = 1; lastKnownFileType = sourcecode.c.objc; path = "Pods-Keyboardy_Tests-dummy.m"; sourceTree = "<group>"; };
		D88AAE1F92055A60CC2FC970D7D34634 /* Foundation.framework */ = {isa = PBXFileReference; lastKnownFileType = wrapper.framework; name = Foundation.framework; path = Platforms/iPhoneOS.platform/Developer/SDKs/iPhoneOS10.3.sdk/System/Library/Frameworks/Foundation.framework; sourceTree = DEVELOPER_DIR; };
		E7C1841F88D1285C9E83D9B361FFA3A8 /* Pods_Keyboardy_Example.framework */ = {isa = PBXFileReference; explicitFileType = wrapper.framework; includeInIndex = 0; name = Pods_Keyboardy_Example.framework; path = "Pods-Keyboardy_Example.framework"; sourceTree = BUILT_PRODUCTS_DIR; };
		E94F7A15FF998F8FC182A2C15D5851FD /* Keyboardy-dummy.m */ = {isa = PBXFileReference; includeInIndex = 1; lastKnownFileType = sourcecode.c.objc; path = "Keyboardy-dummy.m"; sourceTree = "<group>"; };
		EB1863DC49CD382F1E1FF61C0D482821 /* Pods-Keyboardy_Tests-umbrella.h */ = {isa = PBXFileReference; includeInIndex = 1; lastKnownFileType = sourcecode.c.h; path = "Pods-Keyboardy_Tests-umbrella.h"; sourceTree = "<group>"; };
/* End PBXFileReference section */

/* Begin PBXFrameworksBuildPhase section */
		25B63906987B99B68A9FA4EF02FA3B9D /* Frameworks */ = {
			isa = PBXFrameworksBuildPhase;
			buildActionMask = 2147483647;
			files = (
				AC95033910FAF81D50D24E5EA09A7CB1 /* Foundation.framework in Frameworks */,
			);
			runOnlyForDeploymentPostprocessing = 0;
		};
		935A18165E00A2FCB39DF4F88343EA70 /* Frameworks */ = {
			isa = PBXFrameworksBuildPhase;
			buildActionMask = 2147483647;
			files = (
				0DD3F200EAC03498F8E0CEFC4237215D /* Foundation.framework in Frameworks */,
				BB9C3DBDFEFE5AD7AD525031304A5A84 /* UIKit.framework in Frameworks */,
			);
			runOnlyForDeploymentPostprocessing = 0;
		};
		CF0F9546569EC4F441FF0D704C71AEE9 /* Frameworks */ = {
			isa = PBXFrameworksBuildPhase;
			buildActionMask = 2147483647;
			files = (
				57CE1AC3C7164EA9CAC6FBF4DC470E04 /* Foundation.framework in Frameworks */,
			);
			runOnlyForDeploymentPostprocessing = 0;
		};
/* End PBXFrameworksBuildPhase section */

/* Begin PBXGroup section */
		007322ADF91E4C58EED81B342468167F /* Pods-Keyboardy_Tests */ = {
			isa = PBXGroup;
			children = (
				56CC0D54F0AD1FBF9917D765E4398B5D /* Info.plist */,
				5982DD5661FFDF3932CF4A3B541F3369 /* Pods-Keyboardy_Tests.modulemap */,
				7EAB0C123C3812ED109E427CDF38B636 /* Pods-Keyboardy_Tests-acknowledgements.markdown */,
				00A5208894FF08F364FA38CCE647F341 /* Pods-Keyboardy_Tests-acknowledgements.plist */,
				D744B66EEA55B20DEA468AA2C202C928 /* Pods-Keyboardy_Tests-dummy.m */,
				95A781E82335991DF322CE224448E387 /* Pods-Keyboardy_Tests-frameworks.sh */,
				CE3FFC4BA4BDCFB526CAD338C0B4214F /* Pods-Keyboardy_Tests-resources.sh */,
				EB1863DC49CD382F1E1FF61C0D482821 /* Pods-Keyboardy_Tests-umbrella.h */,
				CF60E70097E1600757441716BAA36A30 /* Pods-Keyboardy_Tests.debug.xcconfig */,
				3EBBB9C2F786EE8F04174FE2829C35CF /* Pods-Keyboardy_Tests.release.xcconfig */,
			);
			name = "Pods-Keyboardy_Tests";
			path = "Target Support Files/Pods-Keyboardy_Tests";
			sourceTree = "<group>";
		};
		1521EC02309294E5A3692F8276AD7142 /* Keyboardy */ = {
			isa = PBXGroup;
			children = (
				64F65A4EEBF195F4E5E0DA3BF38A4E89 /* Keyboardy.swift */,
				B05E3A7245D211A7510CA9224F5FDD1D /* Pod */,
				A1AD43AD2B33E7A248190CCD27E221DA /* Support Files */,
			);
			name = Keyboardy;
			path = ../..;
			sourceTree = "<group>";
		};
		1F17A16737B8EBA3F06510D8946DEFB1 /* Development Pods */ = {
			isa = PBXGroup;
			children = (
				1521EC02309294E5A3692F8276AD7142 /* Keyboardy */,
			);
			name = "Development Pods";
			sourceTree = "<group>";
		};
		2143513F5405CDB7B6BD90E308699C25 /* Products */ = {
			isa = PBXGroup;
			children = (
				0E970A9C3878BFBF77FFD815E019DD57 /* Keyboardy.framework */,
				E7C1841F88D1285C9E83D9B361FFA3A8 /* Pods_Keyboardy_Example.framework */,
				63860CF6ED2475678D2DC6C43F1C6FDD /* Pods_Keyboardy_Tests.framework */,
			);
			name = Products;
			sourceTree = "<group>";
		};
		433CD3331B6C3787F473C941B61FC68F /* Frameworks */ = {
			isa = PBXGroup;
			children = (
				438B396F6B4147076630CAEFE34282C1 /* iOS */,
			);
			name = Frameworks;
			sourceTree = "<group>";
		};
		438B396F6B4147076630CAEFE34282C1 /* iOS */ = {
			isa = PBXGroup;
			children = (
				D88AAE1F92055A60CC2FC970D7D34634 /* Foundation.framework */,
				B63C6A64CF66340668996F78DA6BB482 /* UIKit.framework */,
			);
			name = iOS;
			sourceTree = "<group>";
		};
		7DB346D0F39D3F0E887471402A8071AB = {
			isa = PBXGroup;
			children = (
				93A4A3777CF96A4AAC1D13BA6DCCEA73 /* Podfile */,
				1F17A16737B8EBA3F06510D8946DEFB1 /* Development Pods */,
				433CD3331B6C3787F473C941B61FC68F /* Frameworks */,
				2143513F5405CDB7B6BD90E308699C25 /* Products */,
				968276F42FB53E2243995A029CDDF100 /* Targets Support Files */,
			);
			sourceTree = "<group>";
		};
		968276F42FB53E2243995A029CDDF100 /* Targets Support Files */ = {
			isa = PBXGroup;
			children = (
				9E9ED82E1CE7752FE34CF4057EC1F150 /* Pods-Keyboardy_Example */,
				007322ADF91E4C58EED81B342468167F /* Pods-Keyboardy_Tests */,
			);
			name = "Targets Support Files";
			sourceTree = "<group>";
		};
		9E9ED82E1CE7752FE34CF4057EC1F150 /* Pods-Keyboardy_Example */ = {
			isa = PBXGroup;
			children = (
				050912552C1A54B0B64E8B33A5423BC1 /* Info.plist */,
				9462B3211655539CC66B1E4B68D8B9A8 /* Pods-Keyboardy_Example.modulemap */,
				84CD9BA04334D022269C842A37A94F3F /* Pods-Keyboardy_Example-acknowledgements.markdown */,
				8D1531F685CA87AE1D6C742647F4A62B /* Pods-Keyboardy_Example-acknowledgements.plist */,
				82B6252AAB1678F15E4D5977C6135E77 /* Pods-Keyboardy_Example-dummy.m */,
				7ACAB3A68334619A1FCABE19A8654942 /* Pods-Keyboardy_Example-frameworks.sh */,
				3D09CA0995729447F5E603DB095AE619 /* Pods-Keyboardy_Example-resources.sh */,
				53CF5D94C6CBBA3B71965AFC68F40015 /* Pods-Keyboardy_Example-umbrella.h */,
				9E2398344C10F8EF274AE21C97EF3C83 /* Pods-Keyboardy_Example.debug.xcconfig */,
				22E50E6843315D21F0A4DDC597E7B759 /* Pods-Keyboardy_Example.release.xcconfig */,
			);
			name = "Pods-Keyboardy_Example";
			path = "Target Support Files/Pods-Keyboardy_Example";
			sourceTree = "<group>";
		};
		A1AD43AD2B33E7A248190CCD27E221DA /* Support Files */ = {
			isa = PBXGroup;
			children = (
				03EEDC10D968F94DA2400AA6E7D7B682 /* Info.plist */,
				20696202E830DB43E1F8154B6C85915B /* Keyboardy.modulemap */,
				77A6CE53BDB6AA91004979E67DE8C7D4 /* Keyboardy.xcconfig */,
				E94F7A15FF998F8FC182A2C15D5851FD /* Keyboardy-dummy.m */,
				9B605AC6A2D3F8C2F00798B01C17A2BD /* Keyboardy-prefix.pch */,
				C44BC25BF244661BE4AF7277BFF606A5 /* Keyboardy-umbrella.h */,
			);
			name = "Support Files";
			path = "Example/Pods/Target Support Files/Keyboardy";
			sourceTree = "<group>";
		};
		B05E3A7245D211A7510CA9224F5FDD1D /* Pod */ = {
			isa = PBXGroup;
			children = (
				59B35D06B1BE5985B6FD59C3420629CD /* Keyboardy.podspec */,
				11DD7A57A5B0A02FF2038491EE1F97B9 /* LICENSE */,
				7725039166747460DCBA5462FACEC336 /* README.md */,
			);
			name = Pod;
			sourceTree = "<group>";
		};
/* End PBXGroup section */

/* Begin PBXHeadersBuildPhase section */
		0AC8A0FE5BE96E9875B62C3FE81FA37E /* Headers */ = {
			isa = PBXHeadersBuildPhase;
			buildActionMask = 2147483647;
			files = (
				C73C04C5D55978DD8DC23FC915BC5A4A /* Pods-Keyboardy_Tests-umbrella.h in Headers */,
			);
			runOnlyForDeploymentPostprocessing = 0;
		};
		17862714D17B08A123E0AA1079C49BCB /* Headers */ = {
			isa = PBXHeadersBuildPhase;
			buildActionMask = 2147483647;
			files = (
				269081FB8842E21BCEF8FE9E691AF988 /* Keyboardy-umbrella.h in Headers */,
			);
			runOnlyForDeploymentPostprocessing = 0;
		};
		C0B9F13540209974AE22460FC290174E /* Headers */ = {
			isa = PBXHeadersBuildPhase;
			buildActionMask = 2147483647;
			files = (
				C59FB02406C62A2F2CFB91DCAF4AC5C4 /* Pods-Keyboardy_Example-umbrella.h in Headers */,
			);
			runOnlyForDeploymentPostprocessing = 0;
		};
/* End PBXHeadersBuildPhase section */

/* Begin PBXNativeTarget section */
		2418BD8C79AC3C53434227FB99E99D40 /* Keyboardy */ = {
			isa = PBXNativeTarget;
			buildConfigurationList = 7F489BCB49BBD0E91A103B42E83190B3 /* Build configuration list for PBXNativeTarget "Keyboardy" */;
			buildPhases = (
				62A5E548F750747377FDE138A7DC02BF /* Sources */,
				935A18165E00A2FCB39DF4F88343EA70 /* Frameworks */,
				17862714D17B08A123E0AA1079C49BCB /* Headers */,
			);
			buildRules = (
			);
			dependencies = (
			);
			name = Keyboardy;
			productName = Keyboardy;
			productReference = 0E970A9C3878BFBF77FFD815E019DD57 /* Keyboardy.framework */;
			productType = "com.apple.product-type.framework";
		};
		677E1569F9AFE1B5DCC968F117CF75C9 /* Pods-Keyboardy_Example */ = {
			isa = PBXNativeTarget;
			buildConfigurationList = 1390632F56E80EBE02879300CF986659 /* Build configuration list for PBXNativeTarget "Pods-Keyboardy_Example" */;
			buildPhases = (
				6DA5EBF11AE485686ECF198A34BEB45C /* Sources */,
				25B63906987B99B68A9FA4EF02FA3B9D /* Frameworks */,
				C0B9F13540209974AE22460FC290174E /* Headers */,
			);
			buildRules = (
			);
			dependencies = (
				2172A4B82A0812FD2B130A24DC5A9245 /* PBXTargetDependency */,
			);
			name = "Pods-Keyboardy_Example";
			productName = "Pods-Keyboardy_Example";
			productReference = E7C1841F88D1285C9E83D9B361FFA3A8 /* Pods_Keyboardy_Example.framework */;
			productType = "com.apple.product-type.framework";
		};
		AFC6D80D295F5BB8038B75C356239239 /* Pods-Keyboardy_Tests */ = {
			isa = PBXNativeTarget;
			buildConfigurationList = 15BAA3AC6BC497DC317A010004FED4C3 /* Build configuration list for PBXNativeTarget "Pods-Keyboardy_Tests" */;
			buildPhases = (
				71A2026BA10BC99890740B6AB872EB40 /* Sources */,
				CF0F9546569EC4F441FF0D704C71AEE9 /* Frameworks */,
				0AC8A0FE5BE96E9875B62C3FE81FA37E /* Headers */,
			);
			buildRules = (
			);
			dependencies = (
				1B6AF7C87AC30CEC4ED2C1E76834037E /* PBXTargetDependency */,
			);
			name = "Pods-Keyboardy_Tests";
			productName = "Pods-Keyboardy_Tests";
			productReference = 63860CF6ED2475678D2DC6C43F1C6FDD /* Pods_Keyboardy_Tests.framework */;
			productType = "com.apple.product-type.framework";
		};
/* End PBXNativeTarget section */

/* Begin PBXProject section */
		D41D8CD98F00B204E9800998ECF8427E /* Project object */ = {
			isa = PBXProject;
			attributes = {
<<<<<<< HEAD
				LastSwiftMigration = 0700;
				LastSwiftUpdateCheck = 0700;
				LastUpgradeCheck = 0700;
				TargetAttributes = {
					AB3814C07AF2FD105D07E4E5C06DC998 = {
						LastSwiftMigration = 1010;
					};
				};
=======
				LastSwiftUpdateCheck = 0930;
				LastUpgradeCheck = 0930;
>>>>>>> d0efda44
			};
			buildConfigurationList = 2D8E8EC45A3A1A1D94AE762CB5028504 /* Build configuration list for PBXProject "Pods" */;
			compatibilityVersion = "Xcode 3.2";
			developmentRegion = English;
			hasScannedForEncodings = 0;
			knownRegions = (
				en,
			);
			mainGroup = 7DB346D0F39D3F0E887471402A8071AB;
			productRefGroup = 2143513F5405CDB7B6BD90E308699C25 /* Products */;
			projectDirPath = "";
			projectRoot = "";
			targets = (
				2418BD8C79AC3C53434227FB99E99D40 /* Keyboardy */,
				677E1569F9AFE1B5DCC968F117CF75C9 /* Pods-Keyboardy_Example */,
				AFC6D80D295F5BB8038B75C356239239 /* Pods-Keyboardy_Tests */,
			);
		};
/* End PBXProject section */

/* Begin PBXSourcesBuildPhase section */
		62A5E548F750747377FDE138A7DC02BF /* Sources */ = {
			isa = PBXSourcesBuildPhase;
			buildActionMask = 2147483647;
			files = (
				B53C9D6A73E7A9EAA1F9D1F543282870 /* Keyboardy-dummy.m in Sources */,
				710AE4F0CDFF0FD4D06A8D6F45A3E09F /* Keyboardy.swift in Sources */,
			);
			runOnlyForDeploymentPostprocessing = 0;
		};
		6DA5EBF11AE485686ECF198A34BEB45C /* Sources */ = {
			isa = PBXSourcesBuildPhase;
			buildActionMask = 2147483647;
			files = (
				3B4DC75F0B6C64FC1980E37708420272 /* Pods-Keyboardy_Example-dummy.m in Sources */,
			);
			runOnlyForDeploymentPostprocessing = 0;
		};
		71A2026BA10BC99890740B6AB872EB40 /* Sources */ = {
			isa = PBXSourcesBuildPhase;
			buildActionMask = 2147483647;
			files = (
				91A8BA13C290FF2EBEDDC741423CD60B /* Pods-Keyboardy_Tests-dummy.m in Sources */,
			);
			runOnlyForDeploymentPostprocessing = 0;
		};
/* End PBXSourcesBuildPhase section */

/* Begin PBXTargetDependency section */
		1B6AF7C87AC30CEC4ED2C1E76834037E /* PBXTargetDependency */ = {
			isa = PBXTargetDependency;
			name = Keyboardy;
			target = 2418BD8C79AC3C53434227FB99E99D40 /* Keyboardy */;
			targetProxy = 906A6971BA2F3A09EE51E4D69AA0E7E2 /* PBXContainerItemProxy */;
		};
		2172A4B82A0812FD2B130A24DC5A9245 /* PBXTargetDependency */ = {
			isa = PBXTargetDependency;
			name = Keyboardy;
			target = 2418BD8C79AC3C53434227FB99E99D40 /* Keyboardy */;
			targetProxy = 2433D0D2FCE37048EF317857DB758C0F /* PBXContainerItemProxy */;
		};
/* End PBXTargetDependency section */

/* Begin XCBuildConfiguration section */
		1392542A5CC2488BA8DC8B2513CD03D5 /* Debug */ = {
			isa = XCBuildConfiguration;
			baseConfigurationReference = CF60E70097E1600757441716BAA36A30 /* Pods-Keyboardy_Tests.debug.xcconfig */;
			buildSettings = {
				CODE_SIGN_IDENTITY = "";
				"CODE_SIGN_IDENTITY[sdk=appletvos*]" = "";
				"CODE_SIGN_IDENTITY[sdk=iphoneos*]" = "";
				"CODE_SIGN_IDENTITY[sdk=watchos*]" = "";
				CURRENT_PROJECT_VERSION = 1;
				DEFINES_MODULE = YES;
				DYLIB_COMPATIBILITY_VERSION = 1;
				DYLIB_CURRENT_VERSION = 1;
				DYLIB_INSTALL_NAME_BASE = "@rpath";
				INFOPLIST_FILE = "Target Support Files/Pods-Keyboardy_Tests/Info.plist";
				INSTALL_PATH = "$(LOCAL_LIBRARY_DIR)/Frameworks";
				IPHONEOS_DEPLOYMENT_TARGET = 8.3;
				LD_RUNPATH_SEARCH_PATHS = "$(inherited) @executable_path/Frameworks @loader_path/Frameworks";
				MACH_O_TYPE = staticlib;
				MODULEMAP_FILE = "Target Support Files/Pods-Keyboardy_Tests/Pods-Keyboardy_Tests.modulemap";
				OTHER_LDFLAGS = "";
				OTHER_LIBTOOLFLAGS = "";
				PODS_ROOT = "$(SRCROOT)";
				PRODUCT_BUNDLE_IDENTIFIER = "org.cocoapods.${PRODUCT_NAME:rfc1034identifier}";
				PRODUCT_NAME = Pods_Keyboardy_Tests;
				SDKROOT = iphoneos;
				SKIP_INSTALL = YES;
				SWIFT_ACTIVE_COMPILATION_CONDITIONS = DEBUG;
				SWIFT_OPTIMIZATION_LEVEL = "-Onone";
<<<<<<< HEAD
				SWIFT_SWIFT3_OBJC_INFERENCE = On;
				SWIFT_VERSION = 4.2;
=======
>>>>>>> d0efda44
				TARGETED_DEVICE_FAMILY = "1,2";
				VERSIONING_SYSTEM = "apple-generic";
				VERSION_INFO_PREFIX = "";
			};
			name = Debug;
		};
		1C3ED16E144B9A188CC88F2343EB3B4F /* Release */ = {
			isa = XCBuildConfiguration;
			buildSettings = {
				ALWAYS_SEARCH_USER_PATHS = NO;
				CLANG_ANALYZER_NONNULL = YES;
				CLANG_ANALYZER_NUMBER_OBJECT_CONVERSION = YES_AGGRESSIVE;
				CLANG_CXX_LANGUAGE_STANDARD = "gnu++14";
				CLANG_CXX_LIBRARY = "libc++";
				CLANG_ENABLE_MODULES = YES;
				CLANG_ENABLE_OBJC_ARC = YES;
				CLANG_ENABLE_OBJC_WEAK = YES;
				CLANG_WARN_BLOCK_CAPTURE_AUTORELEASING = YES;
				CLANG_WARN_BOOL_CONVERSION = YES;
				CLANG_WARN_COMMA = YES;
				CLANG_WARN_CONSTANT_CONVERSION = YES;
				CLANG_WARN_DEPRECATED_OBJC_IMPLEMENTATIONS = YES;
				CLANG_WARN_DIRECT_OBJC_ISA_USAGE = YES_ERROR;
				CLANG_WARN_DOCUMENTATION_COMMENTS = YES;
				CLANG_WARN_EMPTY_BODY = YES;
				CLANG_WARN_ENUM_CONVERSION = YES;
				CLANG_WARN_INFINITE_RECURSION = YES;
				CLANG_WARN_INT_CONVERSION = YES;
				CLANG_WARN_NON_LITERAL_NULL_CONVERSION = YES;
				CLANG_WARN_OBJC_IMPLICIT_RETAIN_SELF = YES;
				CLANG_WARN_OBJC_LITERAL_CONVERSION = YES;
				CLANG_WARN_OBJC_ROOT_CLASS = YES_ERROR;
				CLANG_WARN_RANGE_LOOP_ANALYSIS = YES;
				CLANG_WARN_STRICT_PROTOTYPES = YES;
				CLANG_WARN_SUSPICIOUS_MOVE = YES;
				CLANG_WARN_UNGUARDED_AVAILABILITY = YES_AGGRESSIVE;
				CLANG_WARN_UNREACHABLE_CODE = YES;
				CLANG_WARN__DUPLICATE_METHOD_MATCH = YES;
				CODE_SIGNING_REQUIRED = NO;
				COPY_PHASE_STRIP = NO;
				DEBUG_INFORMATION_FORMAT = "dwarf-with-dsym";
				ENABLE_NS_ASSERTIONS = NO;
				ENABLE_STRICT_OBJC_MSGSEND = YES;
				GCC_C_LANGUAGE_STANDARD = gnu11;
				GCC_NO_COMMON_BLOCKS = YES;
				GCC_PREPROCESSOR_DEFINITIONS = (
					"POD_CONFIGURATION_RELEASE=1",
					"$(inherited)",
				);
				GCC_WARN_64_TO_32_BIT_CONVERSION = YES;
				GCC_WARN_ABOUT_RETURN_TYPE = YES_ERROR;
				GCC_WARN_UNDECLARED_SELECTOR = YES;
				GCC_WARN_UNINITIALIZED_AUTOS = YES_AGGRESSIVE;
				GCC_WARN_UNUSED_FUNCTION = YES;
				GCC_WARN_UNUSED_VARIABLE = YES;
				IPHONEOS_DEPLOYMENT_TARGET = 8.3;
				MTL_ENABLE_DEBUG_INFO = NO;
				PRODUCT_NAME = "$(TARGET_NAME)";
				PROVISIONING_PROFILE_SPECIFIER = NO_SIGNING/;
				STRIP_INSTALLED_PRODUCT = NO;
				SYMROOT = "${SRCROOT}/../build";
			};
			name = Release;
		};
		2F04D9B0CD23B277984567FD6537CD7C /* Release */ = {
			isa = XCBuildConfiguration;
			baseConfigurationReference = 3EBBB9C2F786EE8F04174FE2829C35CF /* Pods-Keyboardy_Tests.release.xcconfig */;
			buildSettings = {
				CODE_SIGN_IDENTITY = "";
				"CODE_SIGN_IDENTITY[sdk=appletvos*]" = "";
				"CODE_SIGN_IDENTITY[sdk=iphoneos*]" = "";
				"CODE_SIGN_IDENTITY[sdk=watchos*]" = "";
				CURRENT_PROJECT_VERSION = 1;
				DEFINES_MODULE = YES;
				DYLIB_COMPATIBILITY_VERSION = 1;
				DYLIB_CURRENT_VERSION = 1;
				DYLIB_INSTALL_NAME_BASE = "@rpath";
				INFOPLIST_FILE = "Target Support Files/Pods-Keyboardy_Tests/Info.plist";
				INSTALL_PATH = "$(LOCAL_LIBRARY_DIR)/Frameworks";
				IPHONEOS_DEPLOYMENT_TARGET = 8.3;
				LD_RUNPATH_SEARCH_PATHS = "$(inherited) @executable_path/Frameworks @loader_path/Frameworks";
				MACH_O_TYPE = staticlib;
				MODULEMAP_FILE = "Target Support Files/Pods-Keyboardy_Tests/Pods-Keyboardy_Tests.modulemap";
				OTHER_LDFLAGS = "";
				OTHER_LIBTOOLFLAGS = "";
				PODS_ROOT = "$(SRCROOT)";
				PRODUCT_BUNDLE_IDENTIFIER = "org.cocoapods.${PRODUCT_NAME:rfc1034identifier}";
				PRODUCT_NAME = Pods_Keyboardy_Tests;
				SDKROOT = iphoneos;
				SKIP_INSTALL = YES;
<<<<<<< HEAD
				SWIFT_SWIFT3_OBJC_INFERENCE = On;
				SWIFT_VERSION = 4.2;
=======
				SWIFT_OPTIMIZATION_LEVEL = "-Owholemodule";
>>>>>>> d0efda44
				TARGETED_DEVICE_FAMILY = "1,2";
				VALIDATE_PRODUCT = YES;
				VERSIONING_SYSTEM = "apple-generic";
				VERSION_INFO_PREFIX = "";
			};
			name = Release;
		};
		40E4D3812B4E814A46E12C2781AC55A1 /* Release */ = {
			isa = XCBuildConfiguration;
			baseConfigurationReference = 22E50E6843315D21F0A4DDC597E7B759 /* Pods-Keyboardy_Example.release.xcconfig */;
			buildSettings = {
				CODE_SIGN_IDENTITY = "";
				"CODE_SIGN_IDENTITY[sdk=appletvos*]" = "";
				"CODE_SIGN_IDENTITY[sdk=iphoneos*]" = "";
				"CODE_SIGN_IDENTITY[sdk=watchos*]" = "";
				CURRENT_PROJECT_VERSION = 1;
				DEFINES_MODULE = YES;
				DYLIB_COMPATIBILITY_VERSION = 1;
				DYLIB_CURRENT_VERSION = 1;
				DYLIB_INSTALL_NAME_BASE = "@rpath";
				INFOPLIST_FILE = "Target Support Files/Pods-Keyboardy_Example/Info.plist";
				INSTALL_PATH = "$(LOCAL_LIBRARY_DIR)/Frameworks";
				IPHONEOS_DEPLOYMENT_TARGET = 8.3;
				LD_RUNPATH_SEARCH_PATHS = "$(inherited) @executable_path/Frameworks @loader_path/Frameworks";
				MACH_O_TYPE = staticlib;
				MODULEMAP_FILE = "Target Support Files/Pods-Keyboardy_Example/Pods-Keyboardy_Example.modulemap";
				OTHER_LDFLAGS = "";
				OTHER_LIBTOOLFLAGS = "";
				PODS_ROOT = "$(SRCROOT)";
				PRODUCT_BUNDLE_IDENTIFIER = "org.cocoapods.${PRODUCT_NAME:rfc1034identifier}";
				PRODUCT_NAME = Pods_Keyboardy_Example;
				SDKROOT = iphoneos;
				SKIP_INSTALL = YES;
				SWIFT_OPTIMIZATION_LEVEL = "-Owholemodule";
				TARGETED_DEVICE_FAMILY = "1,2";
				VALIDATE_PRODUCT = YES;
				VERSIONING_SYSTEM = "apple-generic";
				VERSION_INFO_PREFIX = "";
			};
			name = Release;
		};
		51F393FE91B4B6C835FB4B238187AD09 /* Debug */ = {
			isa = XCBuildConfiguration;
			buildSettings = {
				ALWAYS_SEARCH_USER_PATHS = NO;
				CLANG_ANALYZER_NONNULL = YES;
				CLANG_ANALYZER_NUMBER_OBJECT_CONVERSION = YES_AGGRESSIVE;
				CLANG_CXX_LANGUAGE_STANDARD = "gnu++14";
				CLANG_CXX_LIBRARY = "libc++";
				CLANG_ENABLE_MODULES = YES;
				CLANG_ENABLE_OBJC_ARC = YES;
				CLANG_ENABLE_OBJC_WEAK = YES;
				CLANG_WARN_BLOCK_CAPTURE_AUTORELEASING = YES;
				CLANG_WARN_BOOL_CONVERSION = YES;
				CLANG_WARN_COMMA = YES;
				CLANG_WARN_CONSTANT_CONVERSION = YES;
				CLANG_WARN_DEPRECATED_OBJC_IMPLEMENTATIONS = YES;
				CLANG_WARN_DIRECT_OBJC_ISA_USAGE = YES_ERROR;
				CLANG_WARN_DOCUMENTATION_COMMENTS = YES;
				CLANG_WARN_EMPTY_BODY = YES;
				CLANG_WARN_ENUM_CONVERSION = YES;
				CLANG_WARN_INFINITE_RECURSION = YES;
				CLANG_WARN_INT_CONVERSION = YES;
				CLANG_WARN_NON_LITERAL_NULL_CONVERSION = YES;
				CLANG_WARN_OBJC_IMPLICIT_RETAIN_SELF = YES;
				CLANG_WARN_OBJC_LITERAL_CONVERSION = YES;
				CLANG_WARN_OBJC_ROOT_CLASS = YES_ERROR;
				CLANG_WARN_RANGE_LOOP_ANALYSIS = YES;
				CLANG_WARN_STRICT_PROTOTYPES = YES;
				CLANG_WARN_SUSPICIOUS_MOVE = YES;
				CLANG_WARN_UNGUARDED_AVAILABILITY = YES_AGGRESSIVE;
				CLANG_WARN_UNREACHABLE_CODE = YES;
				CLANG_WARN__DUPLICATE_METHOD_MATCH = YES;
				CODE_SIGNING_REQUIRED = NO;
				COPY_PHASE_STRIP = NO;
				DEBUG_INFORMATION_FORMAT = dwarf;
				ENABLE_STRICT_OBJC_MSGSEND = YES;
				ENABLE_TESTABILITY = YES;
				GCC_C_LANGUAGE_STANDARD = gnu11;
				GCC_DYNAMIC_NO_PIC = NO;
				GCC_NO_COMMON_BLOCKS = YES;
				GCC_OPTIMIZATION_LEVEL = 0;
				GCC_PREPROCESSOR_DEFINITIONS = (
					"POD_CONFIGURATION_DEBUG=1",
					"DEBUG=1",
					"$(inherited)",
				);
				GCC_WARN_64_TO_32_BIT_CONVERSION = YES;
				GCC_WARN_ABOUT_RETURN_TYPE = YES_ERROR;
				GCC_WARN_UNDECLARED_SELECTOR = YES;
				GCC_WARN_UNINITIALIZED_AUTOS = YES_AGGRESSIVE;
				GCC_WARN_UNUSED_FUNCTION = YES;
				GCC_WARN_UNUSED_VARIABLE = YES;
				IPHONEOS_DEPLOYMENT_TARGET = 8.3;
				MTL_ENABLE_DEBUG_INFO = YES;
				ONLY_ACTIVE_ARCH = YES;
				PRODUCT_NAME = "$(TARGET_NAME)";
				PROVISIONING_PROFILE_SPECIFIER = NO_SIGNING/;
				STRIP_INSTALLED_PRODUCT = NO;
				SWIFT_ACTIVE_COMPILATION_CONDITIONS = DEBUG;
				SYMROOT = "${SRCROOT}/../build";
			};
			name = Debug;
		};
		6AE1709765A25F40ED2B411494AFD09B /* Debug */ = {
			isa = XCBuildConfiguration;
			baseConfigurationReference = 9E2398344C10F8EF274AE21C97EF3C83 /* Pods-Keyboardy_Example.debug.xcconfig */;
			buildSettings = {
				CODE_SIGN_IDENTITY = "";
				"CODE_SIGN_IDENTITY[sdk=appletvos*]" = "";
				"CODE_SIGN_IDENTITY[sdk=iphoneos*]" = "";
				"CODE_SIGN_IDENTITY[sdk=watchos*]" = "";
				CURRENT_PROJECT_VERSION = 1;
				DEFINES_MODULE = YES;
				DYLIB_COMPATIBILITY_VERSION = 1;
				DYLIB_CURRENT_VERSION = 1;
				DYLIB_INSTALL_NAME_BASE = "@rpath";
				INFOPLIST_FILE = "Target Support Files/Pods-Keyboardy_Example/Info.plist";
				INSTALL_PATH = "$(LOCAL_LIBRARY_DIR)/Frameworks";
				IPHONEOS_DEPLOYMENT_TARGET = 8.3;
				LD_RUNPATH_SEARCH_PATHS = "$(inherited) @executable_path/Frameworks @loader_path/Frameworks";
				MACH_O_TYPE = staticlib;
				MODULEMAP_FILE = "Target Support Files/Pods-Keyboardy_Example/Pods-Keyboardy_Example.modulemap";
				OTHER_LDFLAGS = "";
				OTHER_LIBTOOLFLAGS = "";
				PODS_ROOT = "$(SRCROOT)";
				PRODUCT_BUNDLE_IDENTIFIER = "org.cocoapods.${PRODUCT_NAME:rfc1034identifier}";
				PRODUCT_NAME = Pods_Keyboardy_Example;
				SDKROOT = iphoneos;
				SKIP_INSTALL = YES;
				SWIFT_ACTIVE_COMPILATION_CONDITIONS = DEBUG;
				SWIFT_OPTIMIZATION_LEVEL = "-Onone";
				TARGETED_DEVICE_FAMILY = "1,2";
				VERSIONING_SYSTEM = "apple-generic";
				VERSION_INFO_PREFIX = "";
			};
			name = Debug;
		};
		BA4C5A80AFC3AC2CDB1A0D6B1E56A0A1 /* Debug */ = {
			isa = XCBuildConfiguration;
			baseConfigurationReference = 77A6CE53BDB6AA91004979E67DE8C7D4 /* Keyboardy.xcconfig */;
			buildSettings = {
				CODE_SIGN_IDENTITY = "";
				"CODE_SIGN_IDENTITY[sdk=appletvos*]" = "";
				"CODE_SIGN_IDENTITY[sdk=iphoneos*]" = "";
				"CODE_SIGN_IDENTITY[sdk=watchos*]" = "";
				CURRENT_PROJECT_VERSION = 1;
				DEFINES_MODULE = YES;
				DYLIB_COMPATIBILITY_VERSION = 1;
				DYLIB_CURRENT_VERSION = 1;
				DYLIB_INSTALL_NAME_BASE = "@rpath";
				GCC_PREFIX_HEADER = "Target Support Files/Keyboardy/Keyboardy-prefix.pch";
				INFOPLIST_FILE = "Target Support Files/Keyboardy/Info.plist";
				INSTALL_PATH = "$(LOCAL_LIBRARY_DIR)/Frameworks";
				IPHONEOS_DEPLOYMENT_TARGET = 8.0;
				LD_RUNPATH_SEARCH_PATHS = "$(inherited) @executable_path/Frameworks @loader_path/Frameworks";
				MODULEMAP_FILE = "Target Support Files/Keyboardy/Keyboardy.modulemap";
				PRODUCT_NAME = Keyboardy;
				SDKROOT = iphoneos;
				SKIP_INSTALL = YES;
				SWIFT_ACTIVE_COMPILATION_CONDITIONS = "$(inherited) ";
				SWIFT_OPTIMIZATION_LEVEL = "-Onone";
				SWIFT_VERSION = 3.0;
				TARGETED_DEVICE_FAMILY = "1,2";
				VERSIONING_SYSTEM = "apple-generic";
				VERSION_INFO_PREFIX = "";
			};
			name = Debug;
		};
		C3E3017690109012153AA1E4C1F062FA /* Release */ = {
			isa = XCBuildConfiguration;
			baseConfigurationReference = 77A6CE53BDB6AA91004979E67DE8C7D4 /* Keyboardy.xcconfig */;
			buildSettings = {
				CODE_SIGN_IDENTITY = "";
				"CODE_SIGN_IDENTITY[sdk=appletvos*]" = "";
				"CODE_SIGN_IDENTITY[sdk=iphoneos*]" = "";
				"CODE_SIGN_IDENTITY[sdk=watchos*]" = "";
				CURRENT_PROJECT_VERSION = 1;
				DEFINES_MODULE = YES;
				DYLIB_COMPATIBILITY_VERSION = 1;
				DYLIB_CURRENT_VERSION = 1;
				DYLIB_INSTALL_NAME_BASE = "@rpath";
				GCC_PREFIX_HEADER = "Target Support Files/Keyboardy/Keyboardy-prefix.pch";
				INFOPLIST_FILE = "Target Support Files/Keyboardy/Info.plist";
				INSTALL_PATH = "$(LOCAL_LIBRARY_DIR)/Frameworks";
				IPHONEOS_DEPLOYMENT_TARGET = 8.0;
				LD_RUNPATH_SEARCH_PATHS = "$(inherited) @executable_path/Frameworks @loader_path/Frameworks";
				MODULEMAP_FILE = "Target Support Files/Keyboardy/Keyboardy.modulemap";
				PRODUCT_NAME = Keyboardy;
				SDKROOT = iphoneos;
				SKIP_INSTALL = YES;
				SWIFT_ACTIVE_COMPILATION_CONDITIONS = "$(inherited) ";
				SWIFT_OPTIMIZATION_LEVEL = "-Owholemodule";
				SWIFT_VERSION = 3.0;
				TARGETED_DEVICE_FAMILY = "1,2";
				VALIDATE_PRODUCT = YES;
				VERSIONING_SYSTEM = "apple-generic";
				VERSION_INFO_PREFIX = "";
			};
			name = Release;
		};
/* End XCBuildConfiguration section */

/* Begin XCConfigurationList section */
		1390632F56E80EBE02879300CF986659 /* Build configuration list for PBXNativeTarget "Pods-Keyboardy_Example" */ = {
			isa = XCConfigurationList;
			buildConfigurations = (
				6AE1709765A25F40ED2B411494AFD09B /* Debug */,
				40E4D3812B4E814A46E12C2781AC55A1 /* Release */,
			);
			defaultConfigurationIsVisible = 0;
			defaultConfigurationName = Release;
		};
		15BAA3AC6BC497DC317A010004FED4C3 /* Build configuration list for PBXNativeTarget "Pods-Keyboardy_Tests" */ = {
			isa = XCConfigurationList;
			buildConfigurations = (
				1392542A5CC2488BA8DC8B2513CD03D5 /* Debug */,
				2F04D9B0CD23B277984567FD6537CD7C /* Release */,
			);
			defaultConfigurationIsVisible = 0;
			defaultConfigurationName = Release;
		};
		2D8E8EC45A3A1A1D94AE762CB5028504 /* Build configuration list for PBXProject "Pods" */ = {
			isa = XCConfigurationList;
			buildConfigurations = (
				51F393FE91B4B6C835FB4B238187AD09 /* Debug */,
				1C3ED16E144B9A188CC88F2343EB3B4F /* Release */,
			);
			defaultConfigurationIsVisible = 0;
			defaultConfigurationName = Release;
		};
		7F489BCB49BBD0E91A103B42E83190B3 /* Build configuration list for PBXNativeTarget "Keyboardy" */ = {
			isa = XCConfigurationList;
			buildConfigurations = (
				BA4C5A80AFC3AC2CDB1A0D6B1E56A0A1 /* Debug */,
				C3E3017690109012153AA1E4C1F062FA /* Release */,
			);
			defaultConfigurationIsVisible = 0;
			defaultConfigurationName = Release;
		};
/* End XCConfigurationList section */
	};
	rootObject = D41D8CD98F00B204E9800998ECF8427E /* Project object */;
}<|MERGE_RESOLUTION|>--- conflicted
+++ resolved
@@ -320,19 +320,8 @@
 		D41D8CD98F00B204E9800998ECF8427E /* Project object */ = {
 			isa = PBXProject;
 			attributes = {
-<<<<<<< HEAD
-				LastSwiftMigration = 0700;
-				LastSwiftUpdateCheck = 0700;
-				LastUpgradeCheck = 0700;
-				TargetAttributes = {
-					AB3814C07AF2FD105D07E4E5C06DC998 = {
-						LastSwiftMigration = 1010;
-					};
-				};
-=======
 				LastSwiftUpdateCheck = 0930;
 				LastUpgradeCheck = 0930;
->>>>>>> d0efda44
 			};
 			buildConfigurationList = 2D8E8EC45A3A1A1D94AE762CB5028504 /* Build configuration list for PBXProject "Pods" */;
 			compatibilityVersion = "Xcode 3.2";
@@ -425,11 +414,8 @@
 				SKIP_INSTALL = YES;
 				SWIFT_ACTIVE_COMPILATION_CONDITIONS = DEBUG;
 				SWIFT_OPTIMIZATION_LEVEL = "-Onone";
-<<<<<<< HEAD
 				SWIFT_SWIFT3_OBJC_INFERENCE = On;
 				SWIFT_VERSION = 4.2;
-=======
->>>>>>> d0efda44
 				TARGETED_DEVICE_FAMILY = "1,2";
 				VERSIONING_SYSTEM = "apple-generic";
 				VERSION_INFO_PREFIX = "";
@@ -520,12 +506,8 @@
 				PRODUCT_NAME = Pods_Keyboardy_Tests;
 				SDKROOT = iphoneos;
 				SKIP_INSTALL = YES;
-<<<<<<< HEAD
 				SWIFT_SWIFT3_OBJC_INFERENCE = On;
 				SWIFT_VERSION = 4.2;
-=======
-				SWIFT_OPTIMIZATION_LEVEL = "-Owholemodule";
->>>>>>> d0efda44
 				TARGETED_DEVICE_FAMILY = "1,2";
 				VALIDATE_PRODUCT = YES;
 				VERSIONING_SYSTEM = "apple-generic";
